--- conflicted
+++ resolved
@@ -5,15 +5,9 @@
     runs-on: ubuntu-latest
     steps:
       - name: Install Go
-<<<<<<< HEAD
-        uses: actions/setup-go@v2
-        with:
-          go-version: 1.14
-=======
         uses: actions/setup-go@v4
         with:
           go-version: '1.20'
->>>>>>> bfb2f436
       - name: Checkout code
         uses: actions/checkout@v2
       - name: Run tests
